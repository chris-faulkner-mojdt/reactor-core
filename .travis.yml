--- conflicted
+++ resolved
@@ -1,17 +1,7 @@
 language: java
 jdk:
-<<<<<<< HEAD
-  - oraclejdk8
+  - openjdk8
   - openjdk11
-=======
-  - openjdk8
-  - openjdk9
-
-matrix:
-    fast_finish: true
-    allow_failures:
-    - jdk: oraclejdk9
->>>>>>> d9dd0e0f
 
 sudo: required
 
